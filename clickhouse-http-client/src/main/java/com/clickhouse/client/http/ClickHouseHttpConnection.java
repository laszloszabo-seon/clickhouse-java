--- conflicted
+++ resolved
@@ -4,10 +4,11 @@
 import java.io.OutputStream;
 import java.io.Serializable;
 import java.io.UnsupportedEncodingException;
-import java.net.*;
+import java.net.InetSocketAddress;
+import java.net.Proxy;
+import java.net.URLEncoder;
 import java.nio.charset.Charset;
 import java.nio.charset.StandardCharsets;
-<<<<<<< HEAD
 import java.util.Collections;
 import java.util.HashSet;
 import java.util.LinkedHashMap;
@@ -15,9 +16,6 @@
 import java.util.Locale;
 import java.util.Map;
 import java.util.Optional;
-=======
-import java.util.*;
->>>>>>> 2ca52fc9
 import java.util.Map.Entry;
 import java.util.Set;
 
@@ -68,8 +66,6 @@
                 .append(urlEncode(value, StandardCharsets.UTF_8)).append('&');
     }
 
-
-
     static String urlEncode(String str, Charset charset) {
         if (charset == null) {
             charset = StandardCharsets.UTF_8;
@@ -170,15 +166,11 @@
             appendQueryParameter(builder, "query_id", optionalValue.get());
         }
 
-<<<<<<< HEAD
-        for (Map.Entry<String, Serializable> entry : settings.entrySet()) {
+        for (Entry<String, Serializable> entry : settings.entrySet()) {
             // Skip internal settings
             if (entry.getKey().equalsIgnoreCase("_set_roles_stmt")) {
                 continue;
             }
-=======
-        for (Entry<String, Serializable> entry : settings.entrySet()) {
->>>>>>> 2ca52fc9
             appendQueryParameter(builder, entry.getKey(), String.valueOf(entry.getValue()));
         }
 
@@ -217,6 +209,7 @@
             String userAgent, String referer) {
         Map<String, String> map = new LinkedHashMap<>();
         boolean hasAuthorizationHeader = false;
+        // add customer headers
         for (Entry<String, String> header : ClickHouseOption
                 .toKeyValuePairs(config.getStrOption(ClickHouseHttpOption.CUSTOM_HEADERS)).entrySet()) {
             String name = header.getKey().toLowerCase(Locale.ROOT);
@@ -391,13 +384,8 @@
 
         ClickHouseConfig c = request.getConfig();
         this.config = c;
-<<<<<<< HEAD
-        this.defaultHeaders = Collections.unmodifiableMap(createDefaultHeaders(c, server, getUserAgent()));
+        this.defaultHeaders = Collections.unmodifiableMap(createDefaultHeaders(c, server, getUserAgent(), ClickHouseHttpClient.getReferer(config)));
         this.url = buildUrl(server.getBaseUri(), request, Collections.emptyMap());
-=======
-        this.defaultHeaders = Collections.unmodifiableMap(createDefaultHeaders(c, server, getUserAgent(), ClickHouseHttpClient.getReferer(config)));
-        this.url = buildUrl(server.getBaseUri(), request);
->>>>>>> 2ca52fc9
         log.debug("url [%s]", this.url);
     }
 
